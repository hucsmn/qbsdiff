[workspace]
members = [".", "utils"]
default-members = [".", "utils"]

[package]
name = "qbsdiff"
version = "1.4.1"
authors = ["hucsmn <hucsmn@hotmail.com>"]
edition = "2021"
license = "MIT"
readme = "README.md"
keywords = ["bsdiff", "delta"]
homepage = "https://github.com/hucsmn/qbsdiff"
repository = "https://github.com/hucsmn/qbsdiff"
exclude = ["/assets"]
description = "Fast and memory saving bsdiff 4.x compatible delta compressor and patcher."

[dependencies]
byteorder = "1.5"
bzip2 = "0.4.4"
clap = { optional = true, version = "4.5", features = ["derive"] }
rayon = "1.10"
suffix_array = "0.5"
<<<<<<< HEAD

[dev-dependencies]
criterion = { version = "0.5", features = ["html_reports"] }
qbsdiff_test_bench_utils = { version = "0.1", path = "utils" }
=======
clap = { optional = true, version = "3.2", features = ["derive"] }

[dev-dependencies]
qbsdiff_test_bench_utils = { version = "0.1", path = "utils" }
criterion = { version = "0.3", features = ["html_reports"] }
>>>>>>> 37ad364f

[features]
default = []
cmd = ["dep:clap"]

[[bin]]
name = "qbsdiff"
path = "cmd/qbsdiff.rs"
required-features = ["cmd"]

[[bin]]
name = "qbspatch"
path = "cmd/qbspatch.rs"
required-features = ["cmd"]

[[bench]]
name = "invoke"
harness = false<|MERGE_RESOLUTION|>--- conflicted
+++ resolved
@@ -21,18 +21,10 @@
 clap = { optional = true, version = "4.5", features = ["derive"] }
 rayon = "1.10"
 suffix_array = "0.5"
-<<<<<<< HEAD
 
 [dev-dependencies]
 criterion = { version = "0.5", features = ["html_reports"] }
 qbsdiff_test_bench_utils = { version = "0.1", path = "utils" }
-=======
-clap = { optional = true, version = "3.2", features = ["derive"] }
-
-[dev-dependencies]
-qbsdiff_test_bench_utils = { version = "0.1", path = "utils" }
-criterion = { version = "0.3", features = ["html_reports"] }
->>>>>>> 37ad364f
 
 [features]
 default = []
